import logging
import json
import re
import time
import asyncio
from typing import (
    AsyncGenerator,
    Dict,
    Any,
    List,
    cast,
    Union,
    Optional,
    Tuple,
)
import uuid
from datetime import datetime
from langchain_core.output_parsers import StrOutputParser
from fastapi import BackgroundTasks
from fastapi.responses import JSONResponse
from langchain_core.documents import Document
from sqlalchemy.ext.asyncio import AsyncSession
from langchain_anthropic import ChatAnthropic
from langchain_core.messages import (
    HumanMessage,
    AIMessage,
    SystemMessage,
    ToolMessage,
    BaseMessage,
)
from langchain_core.runnables import Runnable
from langchain_core.tracers.log_stream import RunLogPatch
from pydantic import SecretStr

from app.db import crud
from app.db.session import SessionLocal
from app.models.chat_models import (
    ChatRequest,
    CargoTrackingResponse,
    CargoTrackingError,
)
from app.services.chat_history_service import PostgresChatMessageHistory
from app.services.langchain_service import LLMService
from app.services.cargo_tracking_service import CargoTrackingService
from app.services.hscode_classification_service import HSCodeClassificationService
from app.services.intent_classification_service import (
    IntentClassificationService,
    IntentType,
)
from app.services.enhanced_detail_generator import EnhancedDetailGenerator
from app.core.config import settings
from app.core.llm_provider import llm_provider
from app.services.parallel_task_manager import ParallelTaskManager
from app.services.sse_event_generator import SSEEventGenerator
from app.models import db_models
from langchain_core.messages import AIMessageChunk

logger = logging.getLogger(__name__)


async def generate_session_title(user_message: str, ai_response: str) -> str:
    try:
        title_llm = ChatAnthropic(
            model_name="claude-3-5-haiku-20241022",
            api_key=SecretStr(settings.ANTHROPIC_API_KEY),
            temperature=0.3,
            max_tokens_to_sample=100,
            timeout=300.0,
            stop=None,
        )
        prompt = f"""다음 대화를 기반으로 짧고 명확한 세션 제목을 생성해주세요.

사용자 질문: {user_message}
AI 응답: {ai_response[:500]}...

요구사항:
1. 한국어로 작성
2. 최대 50자 이내
3. 대화의 핵심 주제를 포함
4. 명사형으로 종결
5. 특수문자나 이모지 사용 금지

예시:
- "HSCode 8471.30 관련 관세율 문의"
- "미국 수출 규제 현황 질문"
- "중국 무역 정책 변화 논의"

제목만 응답하세요:"""
        response = await title_llm.ainvoke([HumanMessage(content=prompt)])
        from app.utils.llm_response_parser import extract_text_from_anthropic_response

        title = extract_text_from_anthropic_response(response).strip()
        if not title:
            fallback_title = user_message[:30].strip()
            if len(user_message) > 30:
                fallback_title += "..."
            return fallback_title
        title = title.strip('"').strip("'")
        if len(title) > 50:
            title = title[:47] + "..."
        return title
    except Exception as e:
        logger.warning(f"세션 제목 자동 생성 실패: {e}")
        fallback_title = user_message[:30].strip()
        if len(user_message) > 30:
            fallback_title += "..."
        return fallback_title


async def update_session_title(
    session_uuid_str: str,
    user_message: str,
    ai_response: str,
):
    """세션 제목을 비동기적으로 생성하고 업데이트하는 백그라운드 작업"""
    async with SessionLocal() as db:
        try:
            title = await generate_session_title(user_message, ai_response)
            session_uuid = uuid.UUID(session_uuid_str)
            session = await db.get(db_models.ChatSession, session_uuid)
            if session:
                setattr(session, "session_title", title)
                await db.commit()
                logger.info(
                    f"세션(UUID: {session_uuid_str}) 제목 업데이트 완료: '{title}'"
                )
        except Exception as e:
            logger.error(
                f"세션(UUID: {session_uuid_str}) 제목 업데이트 실패: {e}", exc_info=True
            )
            await db.rollback()


async def _extract_hscode_from_message(
    message: str,
) -> tuple[Optional[str], Optional[str]]:
    """
    사용자 메시지에서 HSCode와 품목명을 추출하는 경량화된 LLM 호출.
    메인 LLM 호출 전에 실행하여 HSCode를 확정함.
    """
    try:
        extractor_llm = ChatAnthropic(
            model_name="claude-3-5-haiku-20241022",
            api_key=SecretStr(settings.ANTHROPIC_API_KEY),
            temperature=0.0,
            max_tokens_to_sample=200,
            timeout=300.0,
            stop=None,
        )
        prompt = f"""사용자의 다음 메시지에서 HSCode와 가장 핵심적인 품목명을 추출해주세요.
- HSCode는 숫자와 점(.)으로 구성됩니다 (예: 8471.30.0000).
- 품목명은 제품을 가장 잘 나타내는 간단한 명사입니다.
- 둘 중 하나 또는 둘 다 없을 수 있습니다.
- 결과는 반드시 다음 JSON 형식으로만 응답해주세요. 다른 설명은 절대 추가하지 마세요.

{{
  "hscode": "추출된 HSCode 또는 null",
  "product_name": "추출된 품목명 또는 null"
}}

사용자 메시지: "{message}"
"""
        response = await extractor_llm.ainvoke([HumanMessage(content=prompt)])
        from app.utils.llm_response_parser import extract_text_from_anthropic_response

        content = extract_text_from_anthropic_response(response)
        json_match = re.search(r"\{.*\}", content, re.DOTALL)
        if not json_match:
            logger.warning("HSCode 추출기에서 JSON 응답을 찾지 못했습니다.")
            return None, None
        result = json.loads(json_match.group())
        hscode = result.get("hscode")
        product_name = result.get("product_name")
        logger.info(f"HSCode 예비 추출 결과: 코드={hscode}, 품목명={product_name}")
        return hscode, product_name
    except Exception as e:
        logger.error(f"HSCode 예비 추출 실패: {e}", exc_info=True)
        return None, None


class ChatService:
    def __init__(self, llm_service: LLMService):
        self.llm_service = llm_service
        self.cargo_tracking_service = CargoTrackingService()
        self.hscode_classification_service = HSCodeClassificationService()
        self.intent_classification_service = IntentClassificationService()
        self.enhanced_detail_generator = EnhancedDetailGenerator()
        self.parallel_task_manager = ParallelTaskManager()
        self.sse_generator = SSEEventGenerator()

    def _convert_datetime_to_string(self, data: Dict[str, Any]) -> None:
        for key, value in data.items():
            if isinstance(value, datetime):
                data[key] = value.isoformat()
            elif isinstance(value, dict):
                self._convert_datetime_to_string(value)
            elif isinstance(value, list):
                for item in value:
                    if isinstance(item, dict):
                        self._convert_datetime_to_string(item)

    async def check_unified_intent(
        self, chat_request: ChatRequest
    ) -> Union[Dict[str, Any], None]:
        start_time = time.time()
        try:
            intent_result = await self.intent_classification_service.classify_intent(
                chat_request.message
            )
            intent_type = intent_result.intent_type
            confidence = intent_result.confidence_score
            logger.info(
                f"통합 의도 분류 결과: {intent_type.value}, 신뢰도: {confidence:.3f}"
            )
            if intent_type == IntentType.CARGO_TRACKING:
                logger.info(f"화물통관 조회 의도 감지됨: 신뢰도 {confidence:.3f}")
                cargo_data = (
                    await self.cargo_tracking_service.extract_cargo_information(
                        chat_request.message
                    )
                )
                processing_time_ms = int((time.time() - start_time) * 1000)
                if cargo_data:
                    response = (
                        await self.cargo_tracking_service.create_success_response(
                            cargo_data=cargo_data,
                            session_uuid=chat_request.session_uuid,
                            user_id=chat_request.user_id,
                            processing_time_ms=processing_time_ms,
                        )
                    )
                    response_dict = response.model_dump()
                    self._convert_datetime_to_string(response_dict)
                    return response_dict
                else:
                    error_response = (
                        await self.cargo_tracking_service.create_error_response(
                            error_code="CARGO_NUMBER_NOT_FOUND",
                            error_message="메시지에서 화물번호를 찾을 수 없습니다.",
                            original_message=chat_request.message,
                            session_uuid=chat_request.session_uuid,
                            user_id=chat_request.user_id,
                        )
                    )
                    error_dict = error_response.model_dump()
                    self._convert_datetime_to_string(error_dict)
                    return error_dict
            elif intent_type == IntentType.HSCODE_CLASSIFICATION:
                logger.info(f"HSCode 분류 의도 감지됨: 신뢰도 {confidence:.3f}")
                logger.info(
                    "HSCode 분류는 SSE 스트리밍으로 처리하기 위해 일반 채팅으로 분류"
                )
                return None
            else:
                logger.info(f"일반 채팅 의도로 분류됨: {intent_type.value}")
                return None
        except Exception as intent_error:
            logger.error(f"통합 의도 분류 처리 중 오류: {intent_error}", exc_info=True)
            return None

    async def _get_session_info(
        self, db: AsyncSession, user_id: int, session_uuid_str: str
    ) -> Tuple[
        PostgresChatMessageHistory,
        db_models.ChatSession,
        str,
        List[BaseMessage],
        bool,
    ]:
        from sqlalchemy.orm import selectinload
        from sqlalchemy import select

        session_obj = await crud.chat.get_session_by_uuid(
            db=db, user_id=user_id, session_uuid_str=session_uuid_str
        )

        # 세션에 메시지가 없는 경우, 즉 첫 대화인 경우 '새 세션'으로 간주하여 제목 생성
        is_new_session = not session_obj.messages

        history = PostgresChatMessageHistory(
            db=db, user_id=user_id, session=session_obj
        )
        current_session_uuid = str(session_obj.session_uuid)
        previous_messages = await history.aget_messages()

        return (
            history,
            session_obj,
            current_session_uuid,
            previous_messages,
            is_new_session,
        )

    async def stream_chat_response(
        self,
        chat_request: ChatRequest,
        db: AsyncSession,
        background_tasks: BackgroundTasks,
    ) -> AsyncGenerator[str, None]:
        user_id = chat_request.user_id
        session_uuid_str = chat_request.session_uuid
        message_id = f"chatcompl_{uuid.uuid4().hex[:24]}"
        parent_uuid = str(uuid.uuid4())
        message_uuid = str(uuid.uuid4())
        content_index = 0
        final_response_text = ""
        is_new_session = False
        previous_messages: List[BaseMessage] = []

        # --- 단계별 상태 메시지 정의 ---
        steps = [
            "사용자 요청 분석",
            "대화 맥락 파악",
            "AI 생각 및 정보 검색",
            "AI 답변 생성",
        ]
        is_hscode_intent = (
            await self.intent_classification_service.classify_intent(
                chat_request.message
            )
        ).intent_type == IntentType.HSCODE_CLASSIFICATION

        if is_hscode_intent:
            steps.insert(2, "상세 정보 준비")
        if user_id:
            steps.append("대화 내용 저장")
        total_steps = len(steps)
        step_counter = 0

        async def send_status(message: str) -> AsyncGenerator[str, None]:
            nonlocal step_counter
            step_counter += 1
            yield self.sse_generator.generate_processing_status_event(
                message, step_counter, total_steps
            )
            await asyncio.sleep(0.1)

        try:
            # 1. 사용자 요청 분석 및 LLM 모델 선택
            async for event in send_status(steps[0]):
                yield event

            if is_hscode_intent:
<<<<<<< HEAD
                # 상태 업데이트: 상세 정보 준비 시작
                yield self.sse_generator.generate_processing_status_event(
                    "HSCode 상세 정보 준비 시작", 2, total_steps, is_sub_step=True
                )
                extracted_hscode, extracted_product_name = (
                    await _extract_hscode_from_message(chat_request.message)
                )
                chat_model = llm_provider.hscode_llm_with_web_search
=======
                chat_model = llm_provider.hscode_chat_model
>>>>>>> 50ebb952
            else:
                chat_model = llm_provider.news_chat_model

            # 2. 대화 맥락 파악 (DB 처리)
            async for event in send_status(steps[1]):
                yield event
            history: Optional[PostgresChatMessageHistory] = None
            session_obj: Optional[db_models.ChatSession] = None
            current_session_uuid: Optional[str] = None
            web_search_urls: List[str] = []

            if user_id:
                try:
                    (
                        history,
                        session_obj,
                        current_session_uuid,
                        previous_messages,
                        is_new_session,
                    ) = await self._get_session_info(db, user_id, session_uuid_str)

                    if history:
                        human_message = HumanMessage(content=chat_request.message)
                        await history.aadd_message(human_message)
                        # await db.commit() # 트랜잭션 분리 문제를 해결하기 위해 이 커밋을 제거합니다.
                except Exception as db_error:
                    logger.error(f"DB 처리 중 오류: {db_error}", exc_info=True)
                    await db.rollback()
                    user_id = None

            # 3. 초기 SSE 이벤트 전송
            yield self.sse_generator._format_event(
                "chat_message_start",
                {
                    "type": "message_start",
                    "message": {
                        "id": message_id,
                        "type": "message",
                        "role": "assistant",
                        "model": settings.ANTHROPIC_MODEL,
                        "parent_uuid": parent_uuid,
                        "uuid": message_uuid,
                        "content": [],
                        "stop_reason": None,
                        "stop_sequence": None,
                    },
                },
            )
            if is_new_session and current_session_uuid:
                yield self.sse_generator._format_event(
                    "chat_metadata_start",
                    {
                        "type": "content_block_start",
                        "index": content_index,
                        "content_block": {
                            "type": "metadata",
                            "metadata": {"session_uuid": current_session_uuid},
                        },
                    },
                )
                yield self.sse_generator._format_event(
                    "chat_metadata_stop",
                    {"type": "content_block_stop", "index": content_index},
                )
                content_index += 1
            yield self.sse_generator._format_event(
                "chat_content_start",
                {
                    "type": "content_block_start",
                    "index": content_index,
                    "content_block": {"type": "text", "text": ""},
                },
            )

            # 4. 시스템 프롬프트 및 메시지 구성
            system_prompt = """
    [1. 역할 정의]
    당신은 'TrAI-Bot'입니다. 대한민국 중소기업의 수출입 담당자, 특히 이제 막 무역을 시작하는 실무자들을 돕기 위해 설계된, 신뢰할 수 있는 'AI 무역 전문가'이자 '든든한 파트너'입니다. 당신의 목표는 단순한 정보 전달을 넘어, 사용자가 겪는 불안감을 '확신'으로 바꾸어 주는 것입니다.

    [2. 핵심 임무]
    당신의 핵심 임무는 복잡하고 파편화된 무역 정보의 홍수 속에서, 사용자에게 '명확한 사실'과 '신뢰할 수 있는 출처'에 기반한 '실질적인 정보'를 제공하는 것입니다. 최신 자료 기준으로 웹 검색을 통해 최신 정보를 반영하여 답변을 생성하십시오. 항상 중립적이고 객관적인 사실만을 전달해야 합니다.

    [3. 전문 분야]
    당신은 아래 분야에 대한 깊이 있는 지식을 갖추고 있습니다.
    - HS 코드 분류 : 단순 코드 번호뿐만 아니라, 해당 코드로 분류되는 명확한 근거와 유사 코드와의 차이점까지 설명해야 합니다.
    - 관세 정보 : 기본 관세율, FTA 협정세율, 반덤핑 관세 등 모든 종류의 관세를 포함합니다.
    - **비관세장벽 (매우 중요)** : 사용자가 놓치기 쉬운 각국의 인증(KC, CE, FCC 등), 기술 표준(TBT), 위생 및 검역(SPS), 환경 규제, 라벨링 및 포장 규정 등을 관세 정보만큼, 혹은 그 이상으로 중요하게 다뤄야 합니다.
    - 수출입 통관 절차 및 필요 서류 : 각 국가별 통관 프로세스와 필수 서류(Invoice, B/L, C/O 등)를 안내합니다.

    [4. 행동 원칙]
    당신은 다음 원칙을 반드시 준수해야 합니다.
    1.  **출처 명시 최우선**: 모든 핵심 정보(HS 코드, 관세율, 규제 내용 등)는 반드시 공신력 있는 출처를 명시해야 합니다. 출처 없이는 답변하지 않습니다. 예: `(출처: 대한민국 관세청, 2025-07-07)`
    2.  **최신 정보 반영**: 반드시 어떠한 검색이던, 최신 정보 기준으로 반영하여 답변을 생성하십시오.
    3.  **비관세장벽 강조**: 사용자가 관세만 묻더라도, 해당 품목의 수출입에 영향을 미칠 수 있는 중요한 비관세장벽 정보가 있다면 반드시 함께 언급하여 잠재적 리스크를 알려주십시오.
    4.  **구조화된 답변**: 사용자가 쉽게 이해할 수 있도록, 답변을 명확한 소제목과 글머리 기호(bullet point)로 구조화하여 제공하십시오.
    5.  **쉬운 언어 사용**: 전문 용어 사용을 최소화하고, 무역 초보자도 이해할 수 있는 명확하고 간결한 언어로 설명하십시오.


    [5. 제약 조건]
    - 절대 법적, 재정적 자문을 제공하지 마십시오.
    - 개인적인 의견이나 추측을 포함하지 마십시오.
    - 특정 업체나 서비스를 추천하지 마십시오.
    - 정치적, 종교적으로 민감한 주제에 대해 언급하지 마십시오.
    - 오직 무역 관련 정보에만 집중하십시오.
    """
            messages: List[BaseMessage] = [SystemMessage(content=system_prompt)]
            messages.extend(previous_messages)

            # 5. 병렬 작업 시작 (HSCode 상세 버튼)
            # detail_page_generator = None
            # if is_hscode_intent:
            #     async for event in send_status(steps[2]):
            #         yield event

            #     # HSCode 사전 추출 로직을 제거하고, 메인 LLM이 컨텍스트를 활용하도록 함
            #     # _extract_hscode_from_message는 병렬 작업에서만 사용되도록 변경
            #     extracted_hscode, extracted_product_name = (
            #         await _extract_hscode_from_message(chat_request.message)
            #     )

            #     detail_page_generator = (
            #         self.parallel_task_manager.execute_parallel_tasks(
            #             chat_request,
            #             db,
            #             background_tasks,
            #             extracted_hscode,
            #             extracted_product_name,
            #         )
            #     )
            #     try:
            #         yield await detail_page_generator.__anext__()
            #     except StopAsyncIteration:
            #         pass

            # 6. AI의 사고 과정 및 최종 답변 스트리밍
            async for event in send_status(steps[3 if is_hscode_intent else 2]):
                yield event

            current_user_message = HumanMessage(content=chat_request.message)
            if is_hscode_intent:
                # 상세페이지 로직이 주석 처리되었으므로, 관련 변수를 None으로 초기화
                extracted_hscode, extracted_product_name = None, None
                current_user_message.content = (
                    self.hscode_classification_service.create_expert_prompt(
                        user_message=chat_request.message,
                        hscode=extracted_hscode,
                        product_name=extracted_product_name,
                    )
                )
            messages.append(current_user_message)

            # 6-1. 하트비트를 포함한 LLM 스트리밍 처리
            async for event_type, data in self._stream_llm_with_heartbeat(
                messages,
                chat_model,
                step_counter,
                total_steps,
            ):
                if event_type == "heartbeat":
                    yield data  # 하트비트 SSE 문자열
                elif event_type == "text_delta":
                    if not data:  # 빈 텍스트 델타는 무시
                        continue

                    final_response_text += data
                    delta_event = {
                        "type": "content_block_delta",
                        "index": content_index,
                        "delta": {"type": "text_delta", "text": data},
                    }
                    yield self.sse_generator._format_event(
                        "chat_content_delta", delta_event
                    )
                elif event_type == "tool_start":
                    yield data  # 도구 사용 시작 SSE 문자열
                elif event_type == "tool_end":
                    web_search_urls.extend(data.get("urls", []))
                    yield data.get("event_str")  # 웹 검색 완료 SSE 문자열

                    # hscode_classification 도구의 결과를 처리
                    if data.get("tool_name") == "hscode_classification":
                        tool_output = data.get("output")
                        if tool_output:
                            try:
                                # 도구 출력이 JSON 문자열일 수 있으므로 파싱
                                if isinstance(tool_output, str):
                                    tool_output = json.loads(tool_output)

                                final_hscode = tool_output.get("hscode")
                                product_name = tool_output.get("product_name")

                                if final_hscode:
                                    logger.info(
                                        f"Tool-based HSCode 추출 성공: {final_hscode}, 품목명: {product_name}"
                                    )
                                    yield self.sse_generator.generate_hscode_inferred_event(
                                        final_hscode, product_name
                                    )
                                else:
                                    logger.warning(
                                        "Tool-based HSCode 추출 실패: hscode 필드 없음"
                                    )
                            except (json.JSONDecodeError, AttributeError) as e:
                                logger.error(f"HSCode 도구 출력 파싱 실패: {e}")

            # 7. 스트리밍 종료 및 후처리
            yield self.sse_generator._format_event(
                "chat_content_stop",
                {"type": "content_block_stop", "index": content_index},
            )

            # 7-1. 최종 응답에서 HSCode 추출 및 이벤트 전송 (Tool 기반으로 변경되어 아래 로직 제거)
            # if is_hscode_intent and final_response_text:
            #     hscode_match = re.search(
            #         r"(?:가장 유력한 HS Code|HS Code|HS CODE)[:\s`]*(\d{4}\.\d{2}(?:\.\d{4})?|\d{6,10})",
            #         final_response_text,
            #         re.IGNORECASE,
            #     )
            #     if hscode_match:
            #         final_hscode = hscode_match.group(1)
            #         # 품목명은 사용자 메시지 기반으로 다시 추출
            #         _, product_name_for_event = await _extract_hscode_from_message(
            #             chat_request.message
            #         )
            #         logger.info(
            #             f"최종 응답에서 HSCode 추출 성공: {final_hscode}, 품목명: {product_name_for_event}"
            #         )
            #         yield self.sse_generator.generate_hscode_inferred_event(
            #             final_hscode, product_name_for_event
            #         )
            #     else:
            #         logger.warning("최종 응답에서 HSCode를 추출하지 못했습니다.")

            # 7-2. 웹 검색 결과가 있으면 이벤트 전송
            if web_search_urls:
                yield self.sse_generator._format_event(
                    "web_search_results",
                    {
                        "type": "web_search_results",
                        "urls": web_search_urls,
                        "timestamp": self.sse_generator._get_timestamp(),
                    },
                )

            # 8. 병렬 작업(상세 버튼) 나머지 결과 스트리밍
            # if detail_page_generator:
            #     async for event in detail_page_generator:
            #         yield event

            # 9. 대화 내용 저장
            async for event in send_status(steps[-1]):
                yield event

            if user_id and history and final_response_text:
                try:
                    # AI 응답 저장
                    ai_message = AIMessage(content=final_response_text)
                    await history.aadd_message(ai_message)

                    # 세션 제목 생성 (새 세션인 경우에만)
                    if is_new_session and session_obj:
                        background_tasks.add_task(
                            update_session_title,
                            str(session_obj.session_uuid),
                            chat_request.message,
                            final_response_text,
                        )

                    await db.commit()
                    logger.info("대화 내용이 성공적으로 저장되었습니다.")
                except Exception as db_error:
                    logger.error(f"대화 내용 저장 실패: {db_error}", exc_info=True)
                    await db.rollback()

            yield self.sse_generator._format_event(
                "chat_message_delta",
                {"type": "message_delta", "delta": {"stop_reason": "end_turn"}},
            )
            yield self.sse_generator.generate_stream_end_event()

        except Exception as e:
            logger.error(f"채팅 스트림 처리 중 치명적 오류 발생: {e}", exc_info=True)
            await db.rollback()
            error_text = "채팅 서비스에서 예기치 않은 오류가 발생했습니다."
            yield self.sse_generator._format_event(
                "chat_content_delta",
                {
                    "type": "content_block_delta",
                    "index": content_index,
                    "delta": {"type": "text_delta", "text": error_text},
                },
            )
            yield self.sse_generator._format_event(
                "chat_content_stop",
                {"type": "content_block_stop", "index": content_index},
            )
            yield self.sse_generator._format_event(
                "chat_message_delta",
                {"type": "message_delta", "delta": {"stop_reason": "error"}},
            )
            yield self.sse_generator.generate_stream_end_event()

    async def _stream_llm_with_heartbeat(
        self,
        messages: List[BaseMessage],
        chat_model: Runnable,
        step_counter: int,
        total_steps: int,
<<<<<<< HEAD
        heartbeat_interval: int = 10,
        tool_timeout: int = 180,
=======
        heartbeat_interval: int = 15,
        tool_timeout: int = 300,
>>>>>>> 50ebb952
    ) -> AsyncGenerator[Tuple[str, Any], None]:
        """
        LLM 응답을 스트리밍하면서, 응답이 없을 경우 주기적으로 하트비트 이벤트를 전송.
        `astream_events` API (v2)를 사용하여 이벤트 기반으로 처리함.
        (이벤트 타입, 데이터) 튜플을 반환.
        """
        is_tool_running = False
        last_event_time = time.time()
        web_search_args = {}

<<<<<<< HEAD
        async def producer():
            nonlocal is_finished
            try:
                async for chunk in chat_model.astream_log(
                    messages,
                    include_names=["hscode_llm_with_web_search", "news_chat_model"],
                ):
                    await queue.put(chunk)
            except Exception as e:
                logger.error(
                    f"LLM 스트리밍 중 오류 발생 (producer): {e}", exc_info=True
                )
                await queue.put(e)
            finally:
                is_finished = True
                await queue.put(None)

        producer_task = asyncio.create_task(producer())
        active_tool_calls: Dict[str, Dict] = {}

        while not is_finished:
            try:
                # 도구 실행 중에는 더 긴 타임아웃 적용
                timeout = tool_timeout if is_tool_running else heartbeat_interval
                event = await asyncio.wait_for(queue.get(), timeout=timeout)

                if event is None:
                    break
                if isinstance(event, Exception):
                    raise event
                if not isinstance(event, RunLogPatch):
                    continue

                for op in event.ops:
                    path = op.get("path", "")
                    value = op.get("value")

                    if op["op"] == "add" and "/streamed_output/-" in path:
                        if isinstance(value, AIMessageChunk):
                            text_content = ""
                            if isinstance(value.content, list):
                                for content_block in value.content:
                                    if isinstance(
                                        content_block, dict
                                    ) and content_block.get("type") in [
                                        "text",
                                        "text_delta",
                                    ]:
                                        text_content += content_block.get("text", "")
                            elif isinstance(value.content, str):
                                text_content = value.content

                            if text_content:
                                yield "text_delta", text_content

                    elif op["op"] == "add" and path.endswith("/tool_calls/-"):
                        if value and "id" in value:
                            tool_call_id = value["id"]
                            active_tool_calls[tool_call_id] = value
                            if value.get("name") == "web_search":
                                is_tool_running = True
                                event_str = self.sse_generator.generate_tool_use_event(
                                    "web_search", value.get("args", {}), tool_call_id
                                )
                                yield "tool_start", event_str

                elif (
                    kind == "on_tool_end"
                ):  # and name == "web_search": <- web_search뿐만 아니라 모든 도구 처리
                    is_tool_running = False
                    output = event["data"].get("output")
                    tool_name = name
                    urls = []

                    if tool_name == "web_search":
                        if isinstance(output, str):
                            try:
                                tool_output = json.loads(output)
                                results = tool_output.get("results", [])
                                urls.extend(
                                    r["url"]
                                    for r in results
                                    if isinstance(r, dict) and "url" in r
                                )
                            except json.JSONDecodeError:
                                logger.warning("웹 검색 결과 JSON 파싱 실패")
                                pass

                        status_message = (
                            f"웹 검색 완료. {len(urls)}개의 출처를 찾았습니다."
                        )
                        event_str_status = (
                            self.sse_generator.generate_processing_status_event(
                                status_message,
                                step_counter,
                                total_steps,
                                is_sub_step=True,
                            )
                        )
                        yield "thinking", event_str_status

                    event_str_tool = self.sse_generator.generate_tool_use_end_event(
                        tool_name, output, event["run_id"]
                    )
                    yield "tool_end", {
                        "urls": urls,
                        "event_str": event_str_tool,
                        "tool_name": tool_name,
                        "output": output,
                    }

                # 주기적인 하트비트 (응답이 너무 길어질 경우)
                if time.time() - last_event_time > heartbeat_interval:
                    if is_tool_running:
                        message = "외부 도구(웹 검색 등)를 사용하여 정보를 탐색하고 있습니다. 최대 3분까지 소요될 수 있습니다."
                    else:
                        message = "AI가 답변을 생성중입니다. 잠시만 기다려주세요..."

                    event_str = self.sse_generator.generate_processing_status_event(
                        message,
                        step_counter,
                        total_steps,
                        is_sub_step=True,
                    )
=======
        try:
            async for event in chat_model.astream_events(
                messages,
                version="v2",
                # include_names는 특정 컴포넌트만 추적하므로, 전체 체인의 출력을 보장하기 위해 제거
                # include_names=["hscode_llm_with_web_search", "news_chat_model"],
            ):
                last_event_time = time.time()
                kind = event["event"]
                name = event.get("name")

                if kind == "on_chain_stream":
                    # StrOutputParser가 적용된 최종 체인의 출력을 스트리밍
                    chunk = event["data"].get("chunk")
                    if isinstance(chunk, str):
                        yield "text_delta", chunk

                elif kind == "on_chat_model_stream":
                    if "chunk" in event["data"]:
                        chunk = event["data"]["chunk"]
                        # Anthropic 'thinking' 블록 처리
                        if thought := chunk.additional_kwargs.get("thinking"):
                            if isinstance(thought, str) and thought.strip():
                                yield "thinking", self.sse_generator.generate_thinking_process_event(
                                    thought
                                )

                elif kind == "on_tool_start":
                    is_tool_running = True
                    tool_input = event["data"].get("input", {})
                    if isinstance(tool_input, dict):
                        web_search_args = tool_input
                        query = tool_input.get("query", "관련 정보")
                        status_message = (
                            f"실시간 웹 검색을 시작합니다: '{query[:50]}...'"
                        )
                        event_str = self.sse_generator.generate_processing_status_event(
                            status_message,
                            step_counter,
                            total_steps,
                            is_sub_step=True,
                        )
                        yield "thinking", event_str

                    event_str = self.sse_generator.generate_tool_use_event(
                        name, web_search_args, event["run_id"]
                    )
                    yield "tool_start", event_str

                elif (
                    kind == "on_tool_end"
                ):  # and name == "web_search": <- web_search뿐만 아니라 모든 도구 처리
                    is_tool_running = False
                    output = event["data"].get("output")
                    tool_name = name
                    urls = []

                    if tool_name == "web_search":
                        if isinstance(output, str):
                            try:
                                tool_output = json.loads(output)
                                results = tool_output.get("results", [])
                                urls.extend(
                                    r["url"]
                                    for r in results
                                    if isinstance(r, dict) and "url" in r
                                )
                            except json.JSONDecodeError:
                                logger.warning("웹 검색 결과 JSON 파싱 실패")
                                pass

                        status_message = (
                            f"웹 검색 완료. {len(urls)}개의 출처를 찾았습니다."
                        )
                        event_str_status = (
                            self.sse_generator.generate_processing_status_event(
                                status_message,
                                step_counter,
                                total_steps,
                                is_sub_step=True,
                            )
                        )
                        yield "thinking", event_str_status

                    event_str_tool = self.sse_generator.generate_tool_use_end_event(
                        tool_name, output, event["run_id"]
                    )
                    yield "tool_end", {
                        "urls": urls,
                        "event_str": event_str_tool,
                        "tool_name": tool_name,
                        "output": output,
                    }

                # 주기적인 하트비트 (응답이 너무 길어질 경우)
                if time.time() - last_event_time > heartbeat_interval:
                    if is_tool_running:
                        message = "외부 도구(웹 검색 등)를 사용하여 정보를 탐색하고 있습니다. 최대 3분까지 소요될 수 있습니다."
                    else:
                        message = "AI가 답변을 생성중입니다. 잠시만 기다려주세요..."

                    event_str = self.sse_generator.generate_processing_status_event(
                        message,
                        step_counter,
                        total_steps,
                        is_sub_step=True,
                    )
>>>>>>> 50ebb952
                    yield "heartbeat", event_str
                    last_event_time = time.time()

        except Exception as e:
            logger.error(
                f"LLM 스트리밍 중 오류 발생 (astream_events): {e}", exc_info=True
            )
            # 여기서 예외를 다시 발생시켜 상위 핸들러가 처리하도록 할 수 있음
            raise<|MERGE_RESOLUTION|>--- conflicted
+++ resolved
@@ -15,6 +15,7 @@
 )
 import uuid
 from datetime import datetime
+from langchain_core.output_parsers import StrOutputParser
 from langchain_core.output_parsers import StrOutputParser
 from fastapi import BackgroundTasks
 from fastapi.responses import JSONResponse
@@ -105,6 +106,30 @@
         if len(user_message) > 30:
             fallback_title += "..."
         return fallback_title
+
+
+async def update_session_title(
+    session_uuid_str: str,
+    user_message: str,
+    ai_response: str,
+):
+    """세션 제목을 비동기적으로 생성하고 업데이트하는 백그라운드 작업"""
+    async with SessionLocal() as db:
+        try:
+            title = await generate_session_title(user_message, ai_response)
+            session_uuid = uuid.UUID(session_uuid_str)
+            session = await db.get(db_models.ChatSession, session_uuid)
+            if session:
+                setattr(session, "session_title", title)
+                await db.commit()
+                logger.info(
+                    f"세션(UUID: {session_uuid_str}) 제목 업데이트 완료: '{title}'"
+                )
+        except Exception as e:
+            logger.error(
+                f"세션(UUID: {session_uuid_str}) 제목 업데이트 실패: {e}", exc_info=True
+            )
+            await db.rollback()
 
 
 async def update_session_title(
@@ -340,8 +365,8 @@
             async for event in send_status(steps[0]):
                 yield event
 
+
             if is_hscode_intent:
-<<<<<<< HEAD
                 # 상태 업데이트: 상세 정보 준비 시작
                 yield self.sse_generator.generate_processing_status_event(
                     "HSCode 상세 정보 준비 시작", 2, total_steps, is_sub_step=True
@@ -350,9 +375,6 @@
                     await _extract_hscode_from_message(chat_request.message)
                 )
                 chat_model = llm_provider.hscode_llm_with_web_search
-=======
-                chat_model = llm_provider.hscode_chat_model
->>>>>>> 50ebb952
             else:
                 chat_model = llm_provider.news_chat_model
 
@@ -377,6 +399,7 @@
                     if history:
                         human_message = HumanMessage(content=chat_request.message)
                         await history.aadd_message(human_message)
+                        # await db.commit() # 트랜잭션 분리 문제를 해결하기 위해 이 커밋을 제거합니다.
                         # await db.commit() # 트랜잭션 분리 문제를 해결하기 위해 이 커밋을 제거합니다.
                 except Exception as db_error:
                     logger.error(f"DB 처리 중 오류: {db_error}", exc_info=True)
@@ -434,6 +457,7 @@
 
     [2. 핵심 임무]
     당신의 핵심 임무는 복잡하고 파편화된 무역 정보의 홍수 속에서, 사용자에게 '명확한 사실'과 '신뢰할 수 있는 출처'에 기반한 '실질적인 정보'를 제공하는 것입니다. 최신 자료 기준으로 웹 검색을 통해 최신 정보를 반영하여 답변을 생성하십시오. 항상 중립적이고 객관적인 사실만을 전달해야 합니다.
+    당신의 핵심 임무는 복잡하고 파편화된 무역 정보의 홍수 속에서, 사용자에게 '명확한 사실'과 '신뢰할 수 있는 출처'에 기반한 '실질적인 정보'를 제공하는 것입니다. 최신 자료 기준으로 웹 검색을 통해 최신 정보를 반영하여 답변을 생성하십시오. 항상 중립적이고 객관적인 사실만을 전달해야 합니다.
 
     [3. 전문 분야]
     당신은 아래 분야에 대한 깊이 있는 지식을 갖추고 있습니다.
@@ -445,6 +469,11 @@
     [4. 행동 원칙]
     당신은 다음 원칙을 반드시 준수해야 합니다.
     1.  **출처 명시 최우선**: 모든 핵심 정보(HS 코드, 관세율, 규제 내용 등)는 반드시 공신력 있는 출처를 명시해야 합니다. 출처 없이는 답변하지 않습니다. 예: `(출처: 대한민국 관세청, 2025-07-07)`
+    2.  **최신 정보 반영**: 반드시 어떠한 검색이던, 최신 정보 기준으로 반영하여 답변을 생성하십시오.
+    3.  **비관세장벽 강조**: 사용자가 관세만 묻더라도, 해당 품목의 수출입에 영향을 미칠 수 있는 중요한 비관세장벽 정보가 있다면 반드시 함께 언급하여 잠재적 리스크를 알려주십시오.
+    4.  **구조화된 답변**: 사용자가 쉽게 이해할 수 있도록, 답변을 명확한 소제목과 글머리 기호(bullet point)로 구조화하여 제공하십시오.
+    5.  **쉬운 언어 사용**: 전문 용어 사용을 최소화하고, 무역 초보자도 이해할 수 있는 명확하고 간결한 언어로 설명하십시오.
+
     2.  **최신 정보 반영**: 반드시 어떠한 검색이던, 최신 정보 기준으로 반영하여 답변을 생성하십시오.
     3.  **비관세장벽 강조**: 사용자가 관세만 묻더라도, 해당 품목의 수출입에 영향을 미칠 수 있는 중요한 비관세장벽 정보가 있다면 반드시 함께 언급하여 잠재적 리스크를 알려주십시오.
     4.  **구조화된 답변**: 사용자가 쉽게 이해할 수 있도록, 답변을 명확한 소제목과 글머리 기호(bullet point)로 구조화하여 제공하십시오.
@@ -486,6 +515,30 @@
             #         yield await detail_page_generator.__anext__()
             #     except StopAsyncIteration:
             #         pass
+            # detail_page_generator = None
+            # if is_hscode_intent:
+            #     async for event in send_status(steps[2]):
+            #         yield event
+
+            #     # HSCode 사전 추출 로직을 제거하고, 메인 LLM이 컨텍스트를 활용하도록 함
+            #     # _extract_hscode_from_message는 병렬 작업에서만 사용되도록 변경
+            #     extracted_hscode, extracted_product_name = (
+            #         await _extract_hscode_from_message(chat_request.message)
+            #     )
+
+            #     detail_page_generator = (
+            #         self.parallel_task_manager.execute_parallel_tasks(
+            #             chat_request,
+            #             db,
+            #             background_tasks,
+            #             extracted_hscode,
+            #             extracted_product_name,
+            #         )
+            #     )
+            #     try:
+            #         yield await detail_page_generator.__anext__()
+            #     except StopAsyncIteration:
+            #         pass
 
             # 6. AI의 사고 과정 및 최종 답변 스트리밍
             async for event in send_status(steps[3 if is_hscode_intent else 2]):
@@ -493,6 +546,8 @@
 
             current_user_message = HumanMessage(content=chat_request.message)
             if is_hscode_intent:
+                # 상세페이지 로직이 주석 처리되었으므로, 관련 변수를 None으로 초기화
+                extracted_hscode, extracted_product_name = None, None
                 # 상세페이지 로직이 주석 처리되었으므로, 관련 변수를 None으로 초기화
                 extracted_hscode, extracted_product_name = None, None
                 current_user_message.content = (
@@ -514,6 +569,9 @@
                 if event_type == "heartbeat":
                     yield data  # 하트비트 SSE 문자열
                 elif event_type == "text_delta":
+                    if not data:  # 빈 텍스트 델타는 무시
+                        continue
+
                     if not data:  # 빈 텍스트 델타는 무시
                         continue
 
@@ -532,6 +590,33 @@
                     web_search_urls.extend(data.get("urls", []))
                     yield data.get("event_str")  # 웹 검색 완료 SSE 문자열
 
+                    # hscode_classification 도구의 결과를 처리
+                    if data.get("tool_name") == "hscode_classification":
+                        tool_output = data.get("output")
+                        if tool_output:
+                            try:
+                                # 도구 출력이 JSON 문자열일 수 있으므로 파싱
+                                if isinstance(tool_output, str):
+                                    tool_output = json.loads(tool_output)
+
+                                final_hscode = tool_output.get("hscode")
+                                product_name = tool_output.get("product_name")
+
+                                if final_hscode:
+                                    logger.info(
+                                        f"Tool-based HSCode 추출 성공: {final_hscode}, 품목명: {product_name}"
+                                    )
+                                    yield self.sse_generator.generate_hscode_inferred_event(
+                                        final_hscode, product_name
+                                    )
+                                else:
+                                    logger.warning(
+                                        "Tool-based HSCode 추출 실패: hscode 필드 없음"
+                                    )
+                            except (json.JSONDecodeError, AttributeError) as e:
+                                logger.error(f"HSCode 도구 출력 파싱 실패: {e}")
+
+            # 7. 스트리밍 종료 및 후처리
                     # hscode_classification 도구의 결과를 처리
                     if data.get("tool_name") == "hscode_classification":
                         tool_output = data.get("output")
@@ -587,6 +672,29 @@
             #         logger.warning("최종 응답에서 HSCode를 추출하지 못했습니다.")
 
             # 7-2. 웹 검색 결과가 있으면 이벤트 전송
+            # 7-1. 최종 응답에서 HSCode 추출 및 이벤트 전송 (Tool 기반으로 변경되어 아래 로직 제거)
+            # if is_hscode_intent and final_response_text:
+            #     hscode_match = re.search(
+            #         r"(?:가장 유력한 HS Code|HS Code|HS CODE)[:\s`]*(\d{4}\.\d{2}(?:\.\d{4})?|\d{6,10})",
+            #         final_response_text,
+            #         re.IGNORECASE,
+            #     )
+            #     if hscode_match:
+            #         final_hscode = hscode_match.group(1)
+            #         # 품목명은 사용자 메시지 기반으로 다시 추출
+            #         _, product_name_for_event = await _extract_hscode_from_message(
+            #             chat_request.message
+            #         )
+            #         logger.info(
+            #             f"최종 응답에서 HSCode 추출 성공: {final_hscode}, 품목명: {product_name_for_event}"
+            #         )
+            #         yield self.sse_generator.generate_hscode_inferred_event(
+            #             final_hscode, product_name_for_event
+            #         )
+            #     else:
+            #         logger.warning("최종 응답에서 HSCode를 추출하지 못했습니다.")
+
+            # 7-2. 웹 검색 결과가 있으면 이벤트 전송
             if web_search_urls:
                 yield self.sse_generator._format_event(
                     "web_search_results",
@@ -605,8 +713,20 @@
             # 9. 대화 내용 저장
             async for event in send_status(steps[-1]):
                 yield event
+            # 8. 병렬 작업(상세 버튼) 나머지 결과 스트리밍
+            # if detail_page_generator:
+            #     async for event in detail_page_generator:
+            #         yield event
+
+            # 9. 대화 내용 저장
+            async for event in send_status(steps[-1]):
+                yield event
 
             if user_id and history and final_response_text:
+                try:
+                    # AI 응답 저장
+                    ai_message = AIMessage(content=final_response_text)
+                    await history.aadd_message(ai_message)
                 try:
                     # AI 응답 저장
                     ai_message = AIMessage(content=final_response_text)
@@ -626,11 +746,26 @@
                 except Exception as db_error:
                     logger.error(f"대화 내용 저장 실패: {db_error}", exc_info=True)
                     await db.rollback()
+                    # 세션 제목 생성 (새 세션인 경우에만)
+                    if is_new_session and session_obj:
+                        background_tasks.add_task(
+                            update_session_title,
+                            str(session_obj.session_uuid),
+                            chat_request.message,
+                            final_response_text,
+                        )
+
+                    await db.commit()
+                    logger.info("대화 내용이 성공적으로 저장되었습니다.")
+                except Exception as db_error:
+                    logger.error(f"대화 내용 저장 실패: {db_error}", exc_info=True)
+                    await db.rollback()
 
             yield self.sse_generator._format_event(
                 "chat_message_delta",
                 {"type": "message_delta", "delta": {"stop_reason": "end_turn"}},
             )
+            yield self.sse_generator.generate_stream_end_event()
             yield self.sse_generator.generate_stream_end_event()
 
         except Exception as e:
@@ -654,6 +789,7 @@
                 {"type": "message_delta", "delta": {"stop_reason": "error"}},
             )
             yield self.sse_generator.generate_stream_end_event()
+            yield self.sse_generator.generate_stream_end_event()
 
     async def _stream_llm_with_heartbeat(
         self,
@@ -661,24 +797,21 @@
         chat_model: Runnable,
         step_counter: int,
         total_steps: int,
-<<<<<<< HEAD
         heartbeat_interval: int = 10,
         tool_timeout: int = 180,
-=======
-        heartbeat_interval: int = 15,
-        tool_timeout: int = 300,
->>>>>>> 50ebb952
     ) -> AsyncGenerator[Tuple[str, Any], None]:
         """
         LLM 응답을 스트리밍하면서, 응답이 없을 경우 주기적으로 하트비트 이벤트를 전송.
+        `astream_events` API (v2)를 사용하여 이벤트 기반으로 처리함.
         `astream_events` API (v2)를 사용하여 이벤트 기반으로 처리함.
         (이벤트 타입, 데이터) 튜플을 반환.
         """
         is_tool_running = False
         last_event_time = time.time()
         web_search_args = {}
-
-<<<<<<< HEAD
+        last_event_time = time.time()
+        web_search_args = {}
+
         async def producer():
             nonlocal is_finished
             try:
@@ -797,62 +930,6 @@
                     else:
                         message = "AI가 답변을 생성중입니다. 잠시만 기다려주세요..."
 
-                    event_str = self.sse_generator.generate_processing_status_event(
-                        message,
-                        step_counter,
-                        total_steps,
-                        is_sub_step=True,
-                    )
-=======
-        try:
-            async for event in chat_model.astream_events(
-                messages,
-                version="v2",
-                # include_names는 특정 컴포넌트만 추적하므로, 전체 체인의 출력을 보장하기 위해 제거
-                # include_names=["hscode_llm_with_web_search", "news_chat_model"],
-            ):
-                last_event_time = time.time()
-                kind = event["event"]
-                name = event.get("name")
-
-                if kind == "on_chain_stream":
-                    # StrOutputParser가 적용된 최종 체인의 출력을 스트리밍
-                    chunk = event["data"].get("chunk")
-                    if isinstance(chunk, str):
-                        yield "text_delta", chunk
-
-                elif kind == "on_chat_model_stream":
-                    if "chunk" in event["data"]:
-                        chunk = event["data"]["chunk"]
-                        # Anthropic 'thinking' 블록 처리
-                        if thought := chunk.additional_kwargs.get("thinking"):
-                            if isinstance(thought, str) and thought.strip():
-                                yield "thinking", self.sse_generator.generate_thinking_process_event(
-                                    thought
-                                )
-
-                elif kind == "on_tool_start":
-                    is_tool_running = True
-                    tool_input = event["data"].get("input", {})
-                    if isinstance(tool_input, dict):
-                        web_search_args = tool_input
-                        query = tool_input.get("query", "관련 정보")
-                        status_message = (
-                            f"실시간 웹 검색을 시작합니다: '{query[:50]}...'"
-                        )
-                        event_str = self.sse_generator.generate_processing_status_event(
-                            status_message,
-                            step_counter,
-                            total_steps,
-                            is_sub_step=True,
-                        )
-                        yield "thinking", event_str
-
-                    event_str = self.sse_generator.generate_tool_use_event(
-                        name, web_search_args, event["run_id"]
-                    )
-                    yield "tool_start", event_str
-
                 elif (
                     kind == "on_tool_end"
                 ):  # and name == "web_search": <- web_search뿐만 아니라 모든 도구 처리
@@ -907,11 +984,11 @@
 
                     event_str = self.sse_generator.generate_processing_status_event(
                         message,
+                        message,
                         step_counter,
                         total_steps,
                         is_sub_step=True,
                     )
->>>>>>> 50ebb952
                     yield "heartbeat", event_str
                     last_event_time = time.time()
 
@@ -920,4 +997,13 @@
                 f"LLM 스트리밍 중 오류 발생 (astream_events): {e}", exc_info=True
             )
             # 여기서 예외를 다시 발생시켜 상위 핸들러가 처리하도록 할 수 있음
+            raise
+                    yield "heartbeat", event_str
+                    last_event_time = time.time()
+
+        except Exception as e:
+            logger.error(
+                f"LLM 스트리밍 중 오류 발생 (astream_events): {e}", exc_info=True
+            )
+            # 여기서 예외를 다시 발생시켜 상위 핸들러가 처리하도록 할 수 있음
             raise